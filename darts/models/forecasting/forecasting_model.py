"""
Forecasting Model Base Classes

A forecasting model captures the future values of a time series as a function of the past as follows:

.. math:: y_{t+1} = f(y_t, y_{t-1}, ..., y_1),

where :math:`y_t` represents the time series' value(s) at time :math:`t`.

The main functions are `fit()` and `predict()`. `fit()` learns the function `f()`, over the history of
one or several time series. The function `predict()` applies `f()` on one or several time series in order
to obtain forecasts for a desired number of time stamps into the future.
"""
import copy
import datetime
import inspect
import io
import os
import pickle
import time
from abc import ABC, ABCMeta, abstractmethod
from collections import OrderedDict
from itertools import product
from random import sample
from typing import Any, BinaryIO, Callable, Dict, List, Optional, Sequence, Tuple, Union

try:
    from typing import Literal
except ImportError:
    from typing_extensions import Literal

import numpy as np
import pandas as pd

from darts import metrics
from darts.dataprocessing.encoders import SequentialEncoder
from darts.dataprocessing.transformers import Scaler
from darts.logging import get_logger, raise_if, raise_if_not, raise_log
from darts.timeseries import TimeSeries
from darts.utils import _build_tqdm_iterator, _parallel_apply, _with_sanity_checks
from darts.utils.historical_forecasts.utils import (
    _adjust_historical_forecasts_time_index,
    _get_historical_forecast_predict_index,
    _get_historical_forecast_train_index,
    _historical_forecasts_general_checks,
    _historical_forecasts_sanitize_kwargs,
    _reconciliate_historical_time_indices,
)
from darts.utils.timeseries_generation import (
    _build_forecast_series,
    _generate_new_dates,
    generate_index,
)
from darts.utils.utils import get_single_series, series2seq

logger = get_logger(__name__)


class ModelMeta(ABCMeta):
    """Meta class to store parameters used at model creation.

    When creating a model instance, the parameters are extracted as follows:

        1)  Get the model's __init__ signature and store all arg and kwarg
            names as well as default values (empty for args) in an ordered
            dict `all_params`.
        2)  Replace the arg values from `all_params` with the positional
            args used at model creation.
        3)  Remove args from `all_params` that were not passed as positional
            args at model creation. This will enforce that an error is raised
            if not all positional args were passed. If all positional args
            were passed, no parameter will be removed.
        4)  Update `all_params` kwargs with optional kwargs from model creation.
        5)  Save `all_params` to the model.
        6)  Call (create) the model with `all_params`.
    """

    def __call__(cls, *args, **kwargs):
        # 1) get all default values from class' __init__ signature
        sig = inspect.signature(cls.__init__)
        all_params = OrderedDict(
            [
                (p.name, p.default)
                for p in sig.parameters.values()
                if not p.name == "self"
            ]
        )

        # 2) fill params with positional args
        for param, arg in zip(all_params, args):
            all_params[param] = arg

        # 3) remove args which were not set (and are per default empty)
        remove_params = []
        for param, val in all_params.items():
            if val is sig.parameters[param].empty:
                remove_params.append(param)
        for param in remove_params:
            all_params.pop(param)

        # 4) update defaults with actual model call parameters and store
        all_params.update(kwargs)

        # 5) save parameters in model
        cls._model_call = all_params

        # 6) call model
        return super().__call__(**all_params)


class ForecastingModel(ABC, metaclass=ModelMeta):
    """The base class for forecasting models. It defines the *minimal* behavior that all forecasting models have to
    support. The signatures in this base class are for "local" models handling only one univariate series and no
    covariates. Sub-classes can handle more complex cases.
    """

    @abstractmethod
    def __init__(self, *args, **kwargs):
        # The series, and covariates used for training the model through the `fit()` function.
        # This is only used if the model has been fit on one time series.
        self.training_series: Optional[TimeSeries] = None
        self.past_covariate_series: Optional[TimeSeries] = None
        self.future_covariate_series: Optional[TimeSeries] = None
        self.static_covariates: Optional[pd.DataFrame] = None

        self._expect_past_covariates, self._uses_past_covariates = False, False
        self._expect_future_covariates, self._uses_future_covariates = False, False
        # for static covariates there is the option to consider static covariates or ignore them
        self._considers_static_covariates = False
        self._expect_static_covariates, self._uses_static_covariates = False, False

        # state; whether the model has been fit (on a single time series)
        self._fit_called = False

        # extract and store sub class model creation parameters
        self._model_params = self._extract_model_creation_params()

        if "add_encoders" not in kwargs:
            raise_log(
                NotImplementedError(
                    "Model subclass must pass the `add_encoders` parameter to base class."
                ),
                logger=logger,
            )

        # by default models do not use encoders
        self.add_encoders = kwargs["add_encoders"]
        self.encoders: Optional[SequentialEncoder] = None

    @abstractmethod
    def fit(self, series: TimeSeries) -> "ForecastingModel":
        """Fit/train the model on the provided series.

        Parameters
        ----------
        series
            A target time series. The model will be trained to forecast this time series.

        Returns
        -------
        self
            Fitted model.
        """
        raise_if_not(
            len(series) >= self.min_train_series_length,
            "Train series only contains {} elements but {} model requires at least {} entries".format(
                len(series), str(self), self.min_train_series_length
            ),
        )
        self.training_series = series
        self._fit_called = True

        if series.has_range_index:
            self._supports_range_index

    @property
    def _supports_range_index(self) -> bool:
        """Checks if the forecasting model supports a range index.
        Some models may not support this, if for instance they rely on underlying dates.

        By default, returns True. Needs to be overwritten by models that do not support
        range indexing and raise meaningful exception.
        """
        return True

    @property
    def _is_probabilistic(self) -> bool:
        """
        Checks if the forecasting model supports probabilistic predictions.
        By default, returns False. Needs to be overwritten by models that do support
        probabilistic predictions.
        """
        return False

    @property
    def _supports_non_retrainable_historical_forecasts(self) -> bool:
        """
        Checks if the forecasting model supports historical forecasts without retraining
        the model. By default, returns False. Needs to be overwritten by models that do
        support historical forecasts without retraining.
        """
        return False

    @property
    @abstractmethod
    def supports_multivariate(self) -> bool:
        """
        Whether the model considers more than one variate in the time series.
        """

    @property
    def supports_past_covariates(self) -> bool:
        """
        Whether model supports past covariates
        """
        return "past_covariates" in inspect.signature(self.fit).parameters.keys()

    @property
    def supports_future_covariates(self) -> bool:
        """
        Whether model supports future covariates
        """
        return "future_covariates" in inspect.signature(self.fit).parameters.keys()

    @property
    def supports_static_covariates(self) -> bool:
        """
        Whether model supports static covariates
        """
        return False

    @property
    def supports_likelihood_parameter_prediction(self) -> bool:
        """
        Whether model instance supports direct prediction of likelihood parameters
        """
        return getattr(self, "likelihood", None) is not None

    @property
    @abstractmethod
    def supports_transferrable_series_prediction(self) -> bool:
        """
        Whether the model supports prediction for any input `series`.
        """
        pass

    @property
    def uses_past_covariates(self) -> bool:
        """
        Whether the model uses past covariates, once fitted.
        """
        return self._uses_past_covariates

    @property
    def uses_future_covariates(self) -> bool:
        """
        Whether the model uses future covariates, once fitted.
        """
        return self._uses_future_covariates

    @property
    def uses_static_covariates(self) -> bool:
        """
        Whether the model uses static covariates, once fitted.
        """
        return self._uses_static_covariates

    @property
    def considers_static_covariates(self) -> bool:
        """
        Whether the model considers static covariates, if there are any.
        """
        return self._considers_static_covariates

    @property
    def supports_optimized_historical_forecasts(self) -> bool:
        """
        Whether the model supports optimized historical forecasts
        """
        return False

    @property
    def output_chunk_length(self) -> Optional[int]:
        """
        Number of time steps predicted at once by the model, not defined for statistical models.
        """
        return None

    @abstractmethod
    def predict(
        self,
        n: int,
        num_samples: int = 1,
        verbose: bool = False,
        show_warnings: bool = True,
    ) -> TimeSeries:
        """Forecasts values for `n` time steps after the end of the training series.

        Parameters
        ----------
        n
            Forecast horizon - the number of time steps after the end of the series for which to produce predictions.
        num_samples
            Number of times a prediction is sampled from a probabilistic model. Should be left set to 1
            for deterministic models.
        verbose
            Optionally, set the prediction verbosity. Not effective for all models.
        show_warnings
            Optionally, control whether warnings are shown. Not effective for all models.

        Returns
        -------
        TimeSeries
            A time series containing the `n` next points after then end of the training series.
        """
        if not self._fit_called:
            raise_log(
                ValueError(
                    "The model must be fit before calling predict(). "
                    "For global models, if predict() is called without specifying a series, "
                    "the model must have been fit on a single training series."
                ),
                logger,
            )

        if not self._is_probabilistic and num_samples > 1:
            raise_log(
                ValueError(
                    "`num_samples > 1` is only supported for probabilistic models."
                ),
                logger,
            )

    def _fit_wrapper(
        self,
        series: TimeSeries,
        past_covariates: Optional[TimeSeries] = None,
        future_covariates: Optional[TimeSeries] = None,
        **kwargs,
    ):
        add_kwargs = {}
        # handle past and future covariates based on model support
        for covs, covs_name in zip(
            [past_covariates, future_covariates],
            ["past_covariates", "future_covariates"],
        ):
            if getattr(self, f"supports_{covs_name}"):
                add_kwargs[covs_name] = covs
            elif covs is not None:
                raise_log(
                    ValueError(f"Model cannot be fit/trained with `{covs_name}`."),
                    logger,
                )
        self.fit(series=series, **add_kwargs, **kwargs)

    def _predict_wrapper(
        self,
        n: int,
        series: Optional[TimeSeries] = None,
        past_covariates: Optional[TimeSeries] = None,
        future_covariates: Optional[TimeSeries] = None,
        predict_likelihood_parameters: bool = False,
        **kwargs,
    ) -> Union[TimeSeries, Sequence[TimeSeries]]:
        add_kwargs = {}
        # not all models supports input `series` at inference
        if self.supports_transferrable_series_prediction:
            add_kwargs["series"] = series

        # even if predict() accepts covariates, the model might not support them at inference
        for covs, name in zip(
            [past_covariates, future_covariates],
            ["past_covariates", "future_covariates"],
        ):
            if getattr(self, f"supports_{name}"):
                add_kwargs[name] = covs
            elif covs is not None:
                raise_log(
                    ValueError(
                        f"Model prediction does not support `{name}`, either because it "
                        f"does not support `{name}` in general, or because it was fit/trained "
                        f"without using `{name}`."
                    ),
                    logger,
                )

        if self.supports_likelihood_parameter_prediction:
            add_kwargs["predict_likelihood_parameters"] = predict_likelihood_parameters
        return self.predict(n=n, **add_kwargs, **kwargs)

    @property
    def min_train_series_length(self) -> int:
        """
        The minimum required length for the training series.
        """
        return 3

    @property
    def min_train_samples(self) -> int:
        """
        The minimum number of samples for training the model.
        """
        return 1

    @property
    @abstractmethod
    def extreme_lags(
        self,
    ) -> Tuple[
        Optional[int],
        Optional[int],
        Optional[int],
        Optional[int],
        Optional[int],
        Optional[int],
    ]:
        """
        A 6-tuple containing in order:
        (min target lag, max target lag, min past covariate lag, max past covariate lag, min future covariate
        lag, max future covariate lag). If 0 is the index of the first prediction, then all lags are relative to this
        index.

        See examples below.

        If the model wasn't fitted with:
            - target (concerning RegressionModels only): then the first element should be `None`.

            - past covariates: then the third and fourth elements should be `None`.

            - future covariates: then the fifth and sixth elements should be `None`.

        Should be overridden by models that use past or future covariates, and/or for model that have minimum target
        lag and maximum target lags potentially different from -1 and 0.

        Notes
        -----
        maximum target lag (second value) cannot be `None` and is always larger than or equal to 0.
        Examples
        --------
        >>> model = LinearRegressionModel(lags=3, output_chunk_length=2)
        >>> model.fit(train_series)
        >>> model.extreme_lags
        (-3, 1, None, None, None, None)
        >>> model = LinearRegressionModel(lags=[-3, -5], lags_past_covariates = 4, output_chunk_length=7)
        >>> model.fit(train_series, past_covariates=past_covariates)
        >>> model.extreme_lags
        (-5, 6, -4, -1,  None, None)
        >>> model = LinearRegressionModel(lags=[3, 5], lags_future_covariates = [4, 6], output_chunk_length=7)
        >>> model.fit(train_series, future_covariates=future_covariates)
        >>> model.extreme_lags
        (-5, 6, None, None, 4, 6)
        >>> model = NBEATSModel(input_chunk_length=10, output_chunk_length=7)
        >>> model.fit(train_series)
        >>> model.extreme_lags
        (-10, 6, None, None, None, None)
        >>> model = NBEATSModel(input_chunk_length=10, output_chunk_length=7, lags_future_covariates=[4, 6])
        >>> model.fit(train_series, future_covariates)
        >>> model.extreme_lags
        (-10, 6, None, None, 4, 6)
        """
        pass

    @property
    def _training_sample_time_index_length(self) -> int:
        """
        Required time_index length for one training sample, for any model.
        """
        (
            min_target_lag,
            max_target_lag,
            min_past_cov_lag,
            max_past_cov_lag,
            min_future_cov_lag,
            max_future_cov_lag,
        ) = self.extreme_lags

        return max(
            max_target_lag + 1,
            max_future_cov_lag + 1 if max_future_cov_lag else 0,
        ) - min(
            min_target_lag if min_target_lag else 0,
            min_past_cov_lag if min_past_cov_lag else 0,
            min_future_cov_lag if min_future_cov_lag else 0,
        )

    @property
    def _predict_sample_time_index_length(self) -> int:
        """
        Required time_index length for one `predict` function call, for any model.
        """
        (
            min_target_lag,
            max_target_lag,
            min_past_cov_lag,
            max_past_cov_lag,
            min_future_cov_lag,
            max_future_cov_lag,
        ) = self.extreme_lags

        return (max_future_cov_lag + 1 if max_future_cov_lag else 0) - min(
            min_target_lag if min_target_lag else 0,
            min_past_cov_lag if min_past_cov_lag else 0,
            min_future_cov_lag if min_future_cov_lag else 0,
        )

    @property
    def _predict_sample_time_index_past_length(self) -> int:
        """
        Required time_index length in the past for one `predict` function call, for any model.
        """
        (
            min_target_lag,
            max_target_lag,
            min_past_cov_lag,
            max_past_cov_lag,
            min_future_cov_lag,
            max_future_cov_lag,
        ) = self.extreme_lags

        return -min(
            min_target_lag if min_target_lag else 0,
            min_past_cov_lag if min_past_cov_lag else 0,
            min_future_cov_lag if min_future_cov_lag else 0,
        )

    def _generate_new_dates(
        self, n: int, input_series: Optional[TimeSeries] = None
    ) -> Union[pd.DatetimeIndex, pd.RangeIndex]:
        """
        Generates `n` new dates after the end of the specified series
        """
        input_series = (
            input_series if input_series is not None else self.training_series
        )
        return _generate_new_dates(n=n, input_series=input_series)

    def _build_forecast_series(
        self,
        points_preds: Union[np.ndarray, Sequence[np.ndarray]],
        input_series: Optional[TimeSeries] = None,
        custom_components: Union[List[str], None] = None,
        with_static_covs: bool = True,
        with_hierarchy: bool = True,
        pred_start: Optional[Union[pd.Timestamp, int]] = None,
    ) -> TimeSeries:
        """
        Builds a forecast time series starting after the end of the training time series, with the
        correct time index (or after the end of the input series, if specified).

        Parameters
        ----------
        points_preds
            Forecasted values, can be either the target(s) or parameters of the likelihood model
        input_series
            TimeSeries used as input for the prediction
        custom_components
            New names for the forecast TimeSeries components, used when the number of components changes
        with_static_covs
            If set to False, do not copy the input_series `static_covariates` attribute
        with_hierarchy
            If set to False, do not copy the input_series `hierarchy` attribute
        pred_start
            Optionally, give a custom prediction start point.

        Returns
        -------
        TimeSeries
            New TimeSeries instance starting after the input series
        """
        input_series = (
            input_series if input_series is not None else self.training_series
        )
        return _build_forecast_series(
            points_preds,
            input_series,
            custom_components,
            with_static_covs,
            with_hierarchy,
            pred_start,
        )

    def _historical_forecasts_sanity_checks(self, *args: Any, **kwargs: Any) -> None:
        """Sanity checks for the historical_forecasts function

        Parameters
        ----------
        args
            The args parameter(s) provided to the historical_forecasts function.
        kwargs
            The kwargs parameter(s) provided to the historical_forecasts function.

        Raises
        ------
        ValueError
            when a check on the parameter does not pass.
        """
        # parse args and kwargs
        series = args[0]
        _historical_forecasts_general_checks(self, series, kwargs)

    def _get_last_prediction_time(
        self,
        series,
        forecast_horizon,
        overlap_end,
        latest_possible_prediction_start,
    ):
        # if `overlap_end` is True, we can use the pre-computed latest possible first prediction point
        if overlap_end:
            return latest_possible_prediction_start

        # otherwise, the upper bound for the last time step of the last prediction is the end of the target series
        return series.time_index[-forecast_horizon]

    def _check_optimizable_historical_forecasts(
        self,
        forecast_horizon: int,
        retrain: Union[bool, int, Callable[..., bool]],
        show_warnings: bool,
    ) -> bool:
        """By default, historical forecasts cannot be optimized"""
        return False

    @_with_sanity_checks("_historical_forecasts_sanity_checks")
    def historical_forecasts(
        self,
        series: Union[TimeSeries, Sequence[TimeSeries]],
        past_covariates: Optional[Union[TimeSeries, Sequence[TimeSeries]]] = None,
        future_covariates: Optional[Union[TimeSeries, Sequence[TimeSeries]]] = None,
        num_samples: int = 1,
        train_length: Optional[int] = None,
        start: Optional[Union[pd.Timestamp, float, int]] = None,
        start_format: Literal["position", "value"] = "value",
        forecast_horizon: int = 1,
        stride: int = 1,
        retrain: Union[bool, int, Callable[..., bool]] = True,
        overlap_end: bool = False,
        last_points_only: bool = True,
        verbose: bool = False,
        show_warnings: bool = True,
        predict_likelihood_parameters: bool = False,
        enable_optimization: bool = True,
<<<<<<< HEAD
        scaler: Scaler = None,
=======
        fit_kwargs: Optional[Dict[str, Any]] = None,
        predict_kwargs: Optional[Dict[str, Any]] = None,
>>>>>>> 5b05d2b4
    ) -> Union[
        TimeSeries, List[TimeSeries], Sequence[TimeSeries], Sequence[List[TimeSeries]]
    ]:
        """Compute the historical forecasts that would have been obtained by this model on
        (potentially multiple) `series`.

        This method repeatedly builds a training set: either expanding from the beginning of `series` or moving with
        a fixed length `train_length`. It trains the model on the training set, emits a forecast of length equal to
        forecast_horizon, and then moves the end of the training set forward by `stride` time steps.

        By default, this method will return one (or a sequence of) single time series made up of
        the last point of each historical forecast.
        This time series will thus have a frequency of ``series.freq * stride``.
        If `last_points_only` is set to False, it will instead return one (or a sequence of) list of the
        historical forecasts series.

        By default, this method always re-trains the models on the entire available history, corresponding to an
        expanding window strategy. If `retrain` is set to False, the model must have been fit before. This is not
        supported by all models.

        Parameters
        ----------
        series
            The (or a sequence of) target time series used to successively train and compute the historical forecasts.
        past_covariates
            Optionally, one (or a sequence of) past-observed covariate series. This applies only if the model
            supports past covariates.
        future_covariates
            Optionally, one (or a sequence of) of future-known covariate series. This applies only if the model
            supports future covariates.
        num_samples
            Number of times a prediction is sampled from a probabilistic model. Use values `>1` only for probabilistic
            models.
        train_length
            Number of time steps in our training set (size of backtesting window to train on). Only effective when
            `retrain` is not ``False``. Default is set to `train_length=None` where it takes all available time steps
            up until prediction time, otherwise the moving window strategy is used. If larger than the number of time
            steps available, all steps up until prediction time are used, as in default case. Needs to be at least
            `min_train_series_length`.
        start
            Optionally, the first point in time at which a prediction is computed. This parameter supports:
            ``float``, ``int``, ``pandas.Timestamp``, and ``None``.
            If a ``float``, it is the proportion of the time series that should lie before the first prediction point.
            If an ``int``, it is either the index position of the first prediction point for `series` with a
            `pd.DatetimeIndex`, or the index value for `series` with a `pd.RangeIndex`. The latter can be changed to
            the index position with `start_format="position"`.
            If a ``pandas.Timestamp``, it is the time stamp of the first prediction point.
            If ``None``, the first prediction point will automatically be set to:

            - the first predictable point if `retrain` is ``False``, or `retrain` is a Callable and the first
              predictable point is earlier than the first trainable point.
            - the first trainable point if `retrain` is ``True`` or ``int`` (given `train_length`),
              or `retrain` is a Callable and the first trainable point is earlier than the first predictable point.
            - the first trainable point (given `train_length`) otherwise

            Note: Raises a ValueError if `start` yields a time outside the time index of `series`.
            Note: If `start` is outside the possible historical forecasting times, will ignore the parameter
            (default behavior with ``None``) and start at the first trainable/predictable point.
        start_format
            Defines the `start` format. Only effective when `start` is an integer and `series` is indexed with a
            `pd.RangeIndex`.
            If set to 'position', `start` corresponds to the index position of the first predicted point and can range
            from `(-len(series), len(series) - 1)`.
            If set to 'value', `start` corresponds to the index value/label of the first predicted point. Will raise
            an error if the value is not in `series`' index. Default: ``'value'``
        forecast_horizon
            The forecast horizon for the predictions.
        stride
            The number of time steps between two consecutive predictions.
        retrain
            Whether and/or on which condition to retrain the model before predicting.
            This parameter supports 3 different datatypes: ``bool``, (positive) ``int``, and
            ``Callable`` (returning a ``bool``).
            In the case of ``bool``: retrain the model at each step (`True`), or never retrains the model (`False`).
            In the case of ``int``: the model is retrained every `retrain` iterations.
            In the case of ``Callable``: the model is retrained whenever callable returns `True`.
            The callable must have the following positional arguments:

            - `counter` (int): current `retrain` iteration
            - `pred_time` (pd.Timestamp or int): timestamp of forecast time (end of the training series)
            - `train_series` (TimeSeries): train series up to `pred_time`
            - `past_covariates` (TimeSeries): past_covariates series up to `pred_time`
            - `future_covariates` (TimeSeries): future_covariates series up
              to `min(pred_time + series.freq * forecast_horizon, series.end_time())`

            Note: if any optional `*_covariates` are not passed to `historical_forecast`, ``None`` will be passed
            to the corresponding retrain function argument.
            Note: some models do require being retrained every time and do not support anything other
            than `retrain=True`.
        overlap_end
            Whether the returned forecasts can go beyond the series' end or not.
        last_points_only
            Whether to retain only the last point of each historical forecast.
            If set to True, the method returns a single ``TimeSeries`` containing the successive point forecasts.
            Otherwise, returns a list of historical ``TimeSeries`` forecasts.
        verbose
            Whether to print progress.
        show_warnings
            Whether to show warnings related to historical forecasts optimization, or parameters `start` and
            `train_length`.
        predict_likelihood_parameters
            If set to `True`, the model predict the parameters of its Likelihood parameters instead of the target. Only
            supported for probabilistic models with a likelihood, `num_samples = 1` and `n<=output_chunk_length`.
            Default: ``False``
        enable_optimization
            Whether to use the optimized version of historical_forecasts when supported and available.
<<<<<<< HEAD
        scaler
            Parameter Scaler applied to each historical forecast.
=======
        fit_kwargs
            Additional arguments passed to the model `fit()` method.
        predict_kwargs
            Additional arguments passed to the model `predict()` method.
>>>>>>> 5b05d2b4

        Returns
        -------
        TimeSeries or List[TimeSeries] or List[List[TimeSeries]]
            If `last_points_only` is set to True and a single series is provided in input, a single ``TimeSeries``
            is returned, which contains the historical forecast at the desired horizon.

            A ``List[TimeSeries]`` is returned if either `series` is a ``Sequence`` of ``TimeSeries``,
            or if `last_points_only` is set to False. A list of lists is returned if both conditions are met.
            In this last case, the outer list is over the series provided in the input sequence,
            and the inner lists contain the different historical forecasts.
        """
        model: ForecastingModel = self
        # only GlobalForecastingModels support historical forecasting without retraining the model
        base_class_name = model.__class__.__base__.__name__

        # we can directly abort if retrain is False and fit hasn't been called before
        raise_if(
            not model._fit_called and retrain is False,
            "The model has not been fitted yet, and `retrain` is ``False``. "
            "Either call `fit()` before `historical_forecasts()`, or set `retrain` "
            "to something different than ``False``.",
            logger,
        )

        raise_if(
            (isinstance(retrain, Callable) or int(retrain) != 1)
            and (not model._supports_non_retrainable_historical_forecasts),
            f"{base_class_name} does not support historical forecasting with `retrain` set to `False`. "
            f"For now, this is only supported with GlobalForecastingModels such as TorchForecastingModels. "
            f"For more information, read the documentation for `retrain` in `historical_forecasts()`",
            logger,
        )

        if train_length and not isinstance(train_length, int):
            raise_log(
                TypeError("If not None, train_length needs to be an integer."),
                logger,
            )
        elif (train_length is not None) and train_length < 1:
            raise_log(
                ValueError("If not None, train_length needs to be positive."),
                logger,
            )
        elif (
            train_length is not None
        ) and train_length < model._training_sample_time_index_length + (
            model.min_train_samples - 1
        ):
            raise_log(
                ValueError(
                    "train_length is too small for the training requirements of this model. "
                    f"Must be `>={model._training_sample_time_index_length + (model.min_train_samples - 1)}`."
                ),
                logger,
            )
        if train_length is not None and retrain is False:
            raise_log(
                ValueError("cannot use `train_length` when `retrain=False`."),
                logger,
            )

        if isinstance(retrain, bool) or (isinstance(retrain, int) and retrain >= 0):

            def retrain_func(
                counter, pred_time, train_series, past_covariates, future_covariates
            ):
                return counter % int(retrain) == 0 if retrain else False

        elif isinstance(retrain, Callable):
            retrain_func = retrain

            # check that the signature matches the documentation
            expected_arguments = [
                "counter",
                "pred_time",
                "train_series",
                "past_covariates",
                "future_covariates",
            ]
            passed_arguments = list(inspect.signature(retrain_func).parameters.keys())
            raise_if(
                expected_arguments != passed_arguments,
                f"the Callable `retrain` must have a signature/arguments matching the following positional arguments: "
                f"{expected_arguments}.",
                logger,
            )

            # passing dummy values to check the type of the output
            result = retrain_func(
                counter=0,
                pred_time=get_single_series(series).time_index[-1],
                train_series=series,
                past_covariates=past_covariates,
                future_covariates=future_covariates,
            )
            raise_if_not(
                isinstance(result, bool),
                f"Return value of `retrain` must be bool, received {type(result)}",
                logger,
            )
        else:
            retrain_func = None
            raise_log(
                ValueError(
                    "`retrain` argument must be either `bool`, positive `int` or `Callable` (returning `bool`)"
                ),
                logger,
            )

        # remove unsupported arguments, raise exception if interference with historical forecasts logic
        fit_kwargs, predict_kwargs = _historical_forecasts_sanitize_kwargs(
            model=model,
            fit_kwargs=fit_kwargs,
            predict_kwargs=predict_kwargs,
            retrain=retrain is not False and retrain != 0,
            show_warnings=show_warnings,
        )

        series = series2seq(series)
        past_covariates = series2seq(past_covariates)
        future_covariates = series2seq(future_covariates)

        if (
            enable_optimization
            and model.supports_optimized_historical_forecasts
            and model._check_optimizable_historical_forecasts(
                forecast_horizon=forecast_horizon,
                retrain=retrain,
                show_warnings=show_warnings,
            )
        ):
            return model._optimized_historical_forecasts(
                series=series,
                past_covariates=past_covariates,
                future_covariates=future_covariates,
                num_samples=num_samples,
                start=start,
                start_format=start_format,
                forecast_horizon=forecast_horizon,
                stride=stride,
                overlap_end=overlap_end,
                last_points_only=last_points_only,
                verbose=verbose,
                show_warnings=show_warnings,
                predict_likelihood_parameters=predict_likelihood_parameters,
<<<<<<< HEAD
                scaler=scaler,
=======
                **predict_kwargs,
>>>>>>> 5b05d2b4
            )

        if len(series) == 1:
            # Use tqdm on the outer loop only if there's more than one series to iterate over
            # (otherwise use tqdm on the inner loop).
            outer_iterator = series
        else:
            outer_iterator = _build_tqdm_iterator(series, verbose)

        # deactivate the warning after displaying it once if show_warnings is True
        show_predict_warnings = show_warnings

        forecasts_list = []
        for idx, series_ in enumerate(outer_iterator):
            past_covariates_ = past_covariates[idx] if past_covariates else None
            future_covariates_ = future_covariates[idx] if future_covariates else None

            # predictable time indexes (assuming model is already trained)
            historical_forecasts_time_index_predict = (
                _get_historical_forecast_predict_index(
                    model,
                    series_,
                    idx,
                    past_covariates_,
                    future_covariates_,
                    forecast_horizon,
                    overlap_end,
                )
            )

            if retrain:
                # trainable time indexes (considering lags and available covariates)
                historical_forecasts_time_index_train = (
                    _get_historical_forecast_train_index(
                        model,
                        series_,
                        idx,
                        past_covariates_,
                        future_covariates_,
                        forecast_horizon,
                        overlap_end,
                    )
                )

                # We need the first value timestamp to be used in order to properly shift the series
                # Look at both past and future, since the target lags must be taken in consideration
                min_timestamp_series = (
                    historical_forecasts_time_index_train[0]
                    - model._training_sample_time_index_length * series_.freq
                )

                # based on `retrain`, historical_forecasts_time_index is based either on train or predict
                (
                    historical_forecasts_time_index,
                    train_length_,
                ) = _reconciliate_historical_time_indices(
                    model=model,
                    historical_forecasts_time_index_predict=historical_forecasts_time_index_predict,
                    historical_forecasts_time_index_train=historical_forecasts_time_index_train,
                    series=series_,
                    series_idx=idx,
                    retrain=retrain,
                    train_length=train_length,
                    show_warnings=show_warnings,
                )
            else:
                # we are only predicting: start of the series does not have to change
                min_timestamp_series = series_.time_index[0]
                historical_forecasts_time_index = (
                    historical_forecasts_time_index_predict
                )
                train_length_ = None

            # based on `forecast_horizon` and `overlap_end`, historical_forecasts_time_index is shortened
            historical_forecasts_time_index = _adjust_historical_forecasts_time_index(
                series=series_,
                series_idx=idx,
                historical_forecasts_time_index=historical_forecasts_time_index,
                start=start,
                start_format=start_format,
                show_warnings=show_warnings,
            )

            # adjust the start of the series depending on whether we train (at some point), or predict only
            # must be performed after the operation on historical_foreacsts_time_index
            if min_timestamp_series > series_.time_index[0]:
                series_ = series_.drop_before(min_timestamp_series - 1 * series_.freq)

            # generate time index for the iteration
            historical_forecasts_time_index = generate_index(
                start=historical_forecasts_time_index[0],
                end=historical_forecasts_time_index[-1],
                freq=series_.freq,
            )

            if len(series) == 1:
                # Only use tqdm if there's no outer loop
                iterator = _build_tqdm_iterator(
                    historical_forecasts_time_index[::stride], verbose
                )
            else:
                iterator = historical_forecasts_time_index[::stride]

            # Either store the whole forecasts or only the last points of each forecast, depending on last_points_only
            forecasts = []
            last_points_times = []
            last_points_values = []
            _counter_train = 0
            forecast_components = None
            # iterate and forecast
            for _counter, pred_time in enumerate(iterator):
                # drop everything after `pred_time` to train on / predict with shifting input
                if pred_time <= series_.end_time():
                    train_series = series_.drop_after(pred_time)
                else:
                    train_series = series_

                # optionally, apply moving window (instead of expanding window)
                if train_length_ and len(train_series) > train_length_:
                    train_series = train_series[-train_length_:]

                forecast_time_index_correct = (
                    retrain
                    and historical_forecasts_time_index_train is not None
                    and historical_forecasts_time_index_train[0]
                    <= pred_time
                    <= historical_forecasts_time_index_train[-1]
                )
                is_retrain_func = retrain_func(
                    counter=_counter_train,
                    pred_time=pred_time,
                    train_series=train_series,
                    past_covariates=past_covariates_,
                    future_covariates=future_covariates_,
                )
                is_scalar_used = (
                    scaler is not None
                    and forecast_time_index_correct
                    and is_retrain_func
                )
                # testing `retrain` to exclude `False` and `0`
                if forecast_time_index_correct:
                    # retrain_func processes the series that would be used for training
                    if is_retrain_func:
                        # avoid fitting the same model multiple times
                        model = model.untrained_model()
                        if is_scalar_used:
                            train_series = scaler.fit_transform(train_series)

                        model._fit_wrapper(
                            series=train_series,
                            past_covariates=past_covariates_,
                            future_covariates=future_covariates_,
                            **fit_kwargs,
                        )
                    else:
                        # untrained model was not trained on the first trainable timestamp
                        if not _counter_train and not model._fit_called:
                            raise_log(
                                ValueError(
                                    f"`retrain` is `False` in the first train iteration at prediction point (in time) "
                                    f"`{pred_time}` and the model has not been fit before. Either call `fit()` before "
                                    f"`historical_forecasts()`, use a different `retrain` value or modify the function "
                                    f"to return `True` at or before this timestamp."
                                ),
                                logger,
                            )
                    _counter_train += 1
                elif not _counter and not model._fit_called:
                    # model must be fit before the first prediction
                    # `historical_forecasts_time_index_train` is known to be not None
                    raise_log(
                        ValueError(
                            f"Model has not been fit before the first predict iteration at prediction point "
                            f"(in time) `{pred_time}`. Either call `fit()` before `historical_forecasts()`, "
                            f"set `retrain=True`, modify the function to return `True` at least once before "
                            f"`{pred_time}`, or use a different `start` value. The first 'predictable' "
                            f"timestamp with re-training inside `historical_forecasts` is: "
                            f"{historical_forecasts_time_index_train[0]} (potential `start` value)."
                        ),
                        logger,
                    )

                # for regression models with lags=None, lags_past_covariates=None and min(lags_future_covariates)>=0,
                # the first predictable timestamp is the first timestamp of the series, a dummy ts must be created
                # to support `predict()`
                if len(train_series) == 0:
                    train_series = TimeSeries.from_times_and_values(
                        times=generate_index(
                            start=pred_time - 1 * series_.freq,
                            length=1,
                            freq=series_.freq,
                        ),
                        values=np.array([np.NaN]),
                    )

                forecast = model._predict_wrapper(
                    n=forecast_horizon,
                    series=train_series,
                    past_covariates=past_covariates_,
                    future_covariates=future_covariates_,
                    num_samples=num_samples,
                    verbose=verbose,
                    predict_likelihood_parameters=predict_likelihood_parameters,
                    show_warnings=show_predict_warnings,
                    **predict_kwargs,
                )
<<<<<<< HEAD
                if is_scalar_used:
                    forecast = scaler.inverse_transform(forecast)
=======
                show_predict_warnings = False
>>>>>>> 5b05d2b4

                if forecast_components is None:
                    forecast_components = forecast.columns

                if last_points_only:
                    last_points_values.append(forecast.all_values(copy=False)[-1])
                    last_points_times.append(forecast.end_time())
                else:
                    forecasts.append(forecast)

            if last_points_only and last_points_values:
                forecasts_list.append(
                    TimeSeries.from_times_and_values(
                        generate_index(
                            start=last_points_times[0],
                            end=last_points_times[-1],
                            freq=series_.freq * stride,
                        ),
                        np.array(last_points_values),
                        columns=forecast_components
                        if forecast_components is not None
                        else series_.columns,
                        static_covariates=series_.static_covariates
                        if not predict_likelihood_parameters
                        else None,
                        hierarchy=series_.hierarchy
                        if not predict_likelihood_parameters
                        else None,
                    )
                )
            else:
                forecasts_list.append(forecasts)

        return forecasts_list if len(series) > 1 else forecasts_list[0]

    def backtest(
        self,
        series: Union[TimeSeries, Sequence[TimeSeries]],
        past_covariates: Optional[Union[TimeSeries, Sequence[TimeSeries]]] = None,
        future_covariates: Optional[Union[TimeSeries, Sequence[TimeSeries]]] = None,
        historical_forecasts: Optional[Union[TimeSeries, Sequence[TimeSeries]]] = None,
        num_samples: int = 1,
        train_length: Optional[int] = None,
        start: Optional[Union[pd.Timestamp, float, int]] = None,
        start_format: Literal["position", "value"] = "value",
        forecast_horizon: int = 1,
        stride: int = 1,
        retrain: Union[bool, int, Callable[..., bool]] = True,
        overlap_end: bool = False,
        last_points_only: bool = False,
        metric: Union[
            Callable[[TimeSeries, TimeSeries], float],
            List[Callable[[TimeSeries, TimeSeries], float]],
        ] = metrics.mape,
        reduction: Union[Callable[[np.ndarray], float], None] = np.mean,
        verbose: bool = False,
        show_warnings: bool = True,
        fit_kwargs: Optional[Dict[str, Any]] = None,
        predict_kwargs: Optional[Dict[str, Any]] = None,
    ) -> Union[float, List[float], Sequence[float], List[Sequence[float]]]:
        """Compute error values that the model would have produced when
        used on (potentially multiple) `series`.

        If `historical_forecasts` are provided, the metric (given by the `metric` function) is evaluated directly on
        the forecast and the actual values. Otherwise, it repeatedly builds a training set: either expanding from the
        beginning  of `series` or moving with a fixed length `train_length`. It trains the current model on the
        training set, emits a forecast of length equal to `forecast_horizon`, and then moves the end of the training
        set forward by `stride` time steps. The metric is then evaluated on the forecast and the actual values.
        Finally, the method returns a `reduction` (the mean by default) of all these metric scores.

        By default, this method uses each historical forecast (whole) to compute error scores.
        If `last_points_only` is set to True, it will use only the last point of each historical
        forecast. In this case, no reduction is used.

        By default, this method always re-trains the models on the entire available history, corresponding to an
        expanding window strategy. If `retrain` is set to False (useful for models for which training might be
        time-consuming, such as deep learning models), the trained model will be used directly to emit the forecasts.

        Parameters
        ----------
        series
            The (or a sequence of) target time series used to successively train and evaluate the historical forecasts.
        past_covariates
            Optionally, one (or a sequence of) past-observed covariate series. This applies only if the model
            supports past covariates.
        future_covariates
            Optionally, one (or a sequence of) future-known covariate series. This applies only if the model
            supports future covariates.
        historical_forecasts
            Optionally, the (or a sequence of) historical forecasts time series to be evaluated. Corresponds to
            the output of :meth:`historical_forecasts() <ForecastingModel.historical_forecasts>`. If provided, will
            skip historical forecasting and ignore all parameters except `series`, `metric`, and `reduction`.
        num_samples
            Number of times a prediction is sampled from a probabilistic model. Use values `>1` only for probabilistic
            models.
        train_length
            Number of time steps in our training set (size of backtesting window to train on). Only effective when
            `retrain` is not ``False``. Default is set to `train_length=None` where it takes all available time steps
            up until prediction time, otherwise the moving window strategy is used. If larger than the number of time
            steps available, all steps up until prediction time are used, as in default case. Needs to be at least
            `min_train_series_length`.
        start
            Optionally, the first point in time at which a prediction is computed. This parameter supports:
            ``float``, ``int``, ``pandas.Timestamp``, and ``None``.
            If a ``float``, it is the proportion of the time series that should lie before the first prediction point.
            If an ``int``, it is either the index position of the first prediction point for `series` with a
            `pd.DatetimeIndex`, or the index value for `series` with a `pd.RangeIndex`. The latter can be changed to
            the index position with `start_format="position"`.
            If a ``pandas.Timestamp``, it is the time stamp of the first prediction point.
            If ``None``, the first prediction point will automatically be set to:

            - the first predictable point if `retrain` is ``False``, or `retrain` is a Callable and the first
              predictable point is earlier than the first trainable point.
            - the first trainable point if `retrain` is ``True`` or ``int`` (given `train_length`),
              or `retrain` is a Callable and the first trainable point is earlier than the first predictable point.
            - the first trainable point (given `train_length`) otherwise

            Note: Raises a ValueError if `start` yields a time outside the time index of `series`.
            Note: If `start` is outside the possible historical forecasting times, will ignore the parameter
            (default behavior with ``None``) and start at the first trainable/predictable point.
        start_format
            Defines the `start` format. Only effective when `start` is an integer and `series` is indexed with a
            `pd.RangeIndex`.
            If set to 'position', `start` corresponds to the index position of the first predicted point and can range
            from `(-len(series), len(series) - 1)`.
            If set to 'value', `start` corresponds to the index value/label of the first predicted point. Will raise
            an error if the value is not in `series`' index. Default: ``'value'``
        forecast_horizon
            The forecast horizon for the point predictions.
        stride
            The number of time steps between two consecutive predictions.
        retrain
            Whether and/or on which condition to retrain the model before predicting.
            This parameter supports 3 different datatypes: ``bool``, (positive) ``int``, and
            ``Callable`` (returning a ``bool``).
            In the case of ``bool``: retrain the model at each step (`True`), or never retrains the model (`False`).
            In the case of ``int``: the model is retrained every `retrain` iterations.
            In the case of ``Callable``: the model is retrained whenever callable returns `True`.
            The callable must have the following positional arguments:

                - `counter` (int): current `retrain` iteration
                - `pred_time` (pd.Timestamp or int): timestamp of forecast time (end of the training series)
                - `train_series` (TimeSeries): train series up to `pred_time`
                - `past_covariates` (TimeSeries): past_covariates series up to `pred_time`
                - `future_covariates` (TimeSeries): future_covariates series up
                  to `min(pred_time + series.freq * forecast_horizon, series.end_time())`

            Note: if any optional `*_covariates` are not passed to `historical_forecast`, ``None`` will be passed
            to the corresponding retrain function argument.
            Note: some models do require being retrained every time and do not support anything other
            than `retrain=True`.
        overlap_end
            Whether the returned forecasts can go beyond the series' end or not.
        last_points_only
            Whether to use the whole historical forecasts or only the last point of each forecast to compute the error.
        metric
            A function or a list of function that takes two ``TimeSeries`` instances as inputs and returns an
            error value.
        reduction
            A function used to combine the individual error scores obtained when `last_points_only` is set to False.
            When providing several metric functions, the function will receive the argument `axis = 0` to obtain single
            value for each metric function.
            If explicitly set to `None`, the method will return a list of the individual error scores instead.
            Set to ``np.mean`` by default.
        verbose
            Whether to print progress.
        show_warnings
            Whether to show warnings related to parameters `start`, and `train_length`.
        fit_kwargs
            Additional arguments passed to the model `fit()` method.
        predict_kwargs
            Additional arguments passed to the model `predict()` method.

        Returns
        -------
        float or List[float] or List[List[float]]
            The (sequence of) error score on a series, or list of list containing error scores for each
            provided series and each sample.
        """
        if historical_forecasts is None:
            forecasts = self.historical_forecasts(
                series=series,
                past_covariates=past_covariates,
                future_covariates=future_covariates,
                num_samples=num_samples,
                train_length=train_length,
                start=start,
                start_format=start_format,
                forecast_horizon=forecast_horizon,
                stride=stride,
                retrain=retrain,
                overlap_end=overlap_end,
                last_points_only=last_points_only,
                verbose=verbose,
                show_warnings=show_warnings,
                fit_kwargs=fit_kwargs,
                predict_kwargs=predict_kwargs,
            )
        else:
            forecasts = historical_forecasts

        series = series2seq(series)
        if len(series) == 1:
            forecasts = [forecasts]

        if not isinstance(metric, list):
            metric = [metric]

        backtest_list = []
        for idx, target_ts in enumerate(series):
            if last_points_only:
                errors = [metric_f(target_ts, forecasts[idx]) for metric_f in metric]
                if len(errors) == 1:
                    errors = errors[0]
                backtest_list.append(errors)
            else:
                errors = [
                    [metric_f(target_ts, f) for metric_f in metric]
                    if len(metric) > 1
                    else metric[0](target_ts, f)
                    for f in forecasts[idx]
                ]

                if reduction is None:
                    backtest_list.append(errors)
                else:
                    backtest_list.append(reduction(np.array(errors), axis=0))

        return backtest_list if len(backtest_list) > 1 else backtest_list[0]

    @classmethod
    def gridsearch(
        model_class,
        parameters: dict,
        series: TimeSeries,
        past_covariates: Optional[TimeSeries] = None,
        future_covariates: Optional[TimeSeries] = None,
        forecast_horizon: Optional[int] = None,
        stride: int = 1,
        start: Union[pd.Timestamp, float, int] = 0.5,
        start_format: Literal["position", "value"] = "value",
        last_points_only: bool = False,
        show_warnings: bool = True,
        val_series: Optional[TimeSeries] = None,
        use_fitted_values: bool = False,
        metric: Callable[[TimeSeries, TimeSeries], float] = metrics.mape,
        reduction: Callable[[np.ndarray], float] = np.mean,
        verbose=False,
        n_jobs: int = 1,
        n_random_samples: Optional[Union[int, float]] = None,
        fit_kwargs: Optional[Dict[str, Any]] = None,
        predict_kwargs: Optional[Dict[str, Any]] = None,
    ) -> Tuple["ForecastingModel", Dict[str, Any], float]:
        """
        Find the best hyper-parameters among a given set using a grid search.

        This function has 3 modes of operation: Expanding window mode, split mode and fitted value mode.
        The three modes of operation evaluate every possible combination of hyper-parameter values
        provided in the `parameters` dictionary by instantiating the `model_class` subclass
        of ForecastingModel with each combination, and returning the best-performing model with regard
        to the `metric` function. The `metric` function is expected to return an error value,
        thus the model resulting in the smallest `metric` output will be chosen.

        The relationship of the training data and test data depends on the mode of operation.

        Expanding window mode (activated when `forecast_horizon` is passed):
        For every hyperparameter combination, the model is repeatedly trained and evaluated on different
        splits of `series`. This process is accomplished by using
        the :func:`backtest` function as a subroutine to produce historic forecasts starting from `start`
        that are compared against the ground truth values of `series`.
        Note that the model is retrained for every single prediction, thus this mode is slower.

        Split window mode (activated when `val_series` is passed):
        This mode will be used when the `val_series` argument is passed.
        For every hyper-parameter combination, the model is trained on `series` and
        evaluated on `val_series`.

        Fitted value mode (activated when `use_fitted_values` is set to `True`):
        For every hyper-parameter combination, the model is trained on `series`
        and evaluated on the resulting fitted values.
        Not all models have fitted values, and this method raises an error if the model doesn't have a `fitted_values`
        member. The fitted values are the result of the fit of the model on `series`. Comparing with the
        fitted values can be a quick way to assess the model, but one cannot see if the model is overfitting the series.

        Derived classes must ensure that a single instance of a model will not share parameters with the other
        instances, e.g., saving models in the same path. Otherwise, an unexpected behavior can arise while running
        several models in parallel (when ``n_jobs != 1``). If this cannot be avoided, then gridsearch
        should be redefined, forcing ``n_jobs = 1``.

        Currently this method only supports deterministic predictions (i.e. when models' predictions
        have only 1 sample).

        Parameters
        ----------
        model_class
            The ForecastingModel subclass to be tuned for 'series'.
        parameters
            A dictionary containing as keys hyperparameter names, and as values lists of values for the
            respective hyperparameter.
        series
            The target series used as input and target for training.
        past_covariates
            Optionally, a past-observed covariate series. This applies only if the model supports past covariates.
        future_covariates
            Optionally, a future-known covariate series. This applies only if the model supports future covariates.
        forecast_horizon
            The integer value of the forecasting horizon. Activates expanding window mode.
        stride
            Only used in expanding window mode. The number of time steps between two consecutive predictions.
        start
            Only used in expanding window mode. Optionally, the first point in time at which a prediction is computed.
            This parameter supports: ``float``, ``int``, ``pandas.Timestamp``, and ``None``.
            If a ``float``, it is the proportion of the time series that should lie before the first prediction point.
            If an ``int``, it is either the index position of the first prediction point for `series` with a
            `pd.DatetimeIndex`, or the index value for `series` with a `pd.RangeIndex`. The latter can be changed to
            the index position with `start_format="position"`.
            If a ``pandas.Timestamp``, it is the time stamp of the first prediction point.
            If ``None``, the first prediction point will automatically be set to:

            - the first predictable point if `retrain` is ``False``, or `retrain` is a Callable and the first
              predictable point is earlier than the first trainable point.
            - the first trainable point if `retrain` is ``True`` or ``int`` (given `train_length`),
              or `retrain` is a Callable and the first trainable point is earlier than the first predictable point.
            - the first trainable point (given `train_length`) otherwise

            Note: Raises a ValueError if `start` yields a time outside the time index of `series`.
            Note: If `start` is outside the possible historical forecasting times, will ignore the parameter
            (default behavior with ``None``) and start at the first trainable/predictable point.
        start_format
            Only used in expanding window mode. Defines the `start` format. Only effective when `start` is an integer
            and `series` is indexed with a `pd.RangeIndex`.
            If set to 'position', `start` corresponds to the index position of the first predicted point and can range
            from `(-len(series), len(series) - 1)`.
            If set to 'value', `start` corresponds to the index value/label of the first predicted point. Will raise
            an error if the value is not in `series`' index. Default: ``'value'``
        last_points_only
            Only used in expanding window mode. Whether to use the whole forecasts or only the last point of each
            forecast to compute the error.
        show_warnings
            Only used in expanding window mode. Whether to show warnings related to the `start` parameter.
        val_series
            The TimeSeries instance used for validation in split mode. If provided, this series must start right after
            the end of `series`; so that a proper comparison of the forecast can be made.
        use_fitted_values
            If `True`, uses the comparison with the fitted values.
            Raises an error if ``fitted_values`` is not an attribute of `model_class`.
        metric
            A function that takes two TimeSeries instances as inputs (actual and prediction, in this order),
            and returns a float error value.
        reduction
            A reduction function (mapping array to float) describing how to aggregate the errors obtained
            on the different validation series when backtesting. By default it'll compute the mean of errors.
        verbose
            Whether to print progress.
        n_jobs
            The number of jobs to run in parallel. Parallel jobs are created only when there are two or more parameters
            combinations to evaluate. Each job will instantiate, train, and evaluate a different instance of the model.
            Defaults to `1` (sequential). Setting the parameter to `-1` means using all the available cores.
        n_random_samples
            The number/ratio of hyperparameter combinations to select from the full parameter grid. This will perform
            a random search instead of using the full grid.
            If an integer, `n_random_samples` is the number of parameter combinations selected from the full grid and
            must be between `0` and the total number of parameter combinations.
            If a float, `n_random_samples` is the ratio of parameter combinations selected from the full grid and must
            be between `0` and `1`. Defaults to `None`, for which random selection will be ignored.
        fit_kwargs
            Additional arguments passed to the model `fit()` method.
        predict_kwargs
            Additional arguments passed to the model `predict()` method.

        Returns
        -------
        ForecastingModel, Dict, float
            A tuple containing an untrained `model_class` instance created from the best-performing hyper-parameters,
            along with a dictionary containing these best hyper-parameters,
            and metric score for the best hyper-parameters.
        """
        raise_if_not(
            (forecast_horizon is not None)
            + (val_series is not None)
            + use_fitted_values
            == 1,
            "Please pass exactly one of the arguments 'forecast_horizon', "
            "'val_target_series' or 'use_fitted_values'.",
            logger,
        )

        if use_fitted_values:
            raise_if_not(
                hasattr(model_class(), "fitted_values"),
                "The model must have a fitted_values attribute to compare with the train TimeSeries",
                logger,
            )

        elif val_series is not None:
            raise_if_not(
                series.width == val_series.width,
                "Training and validation series require the same number of components.",
                logger,
            )

        if fit_kwargs is None:
            fit_kwargs = dict()
        if predict_kwargs is None:
            predict_kwargs = dict()

        # compute all hyperparameter combinations from selection
        params_cross_product = list(product(*parameters.values()))

        # If n_random_samples has been set, randomly select a subset of the full parameter cross product to search with
        if n_random_samples is not None:
            params_cross_product = model_class._sample_params(
                params_cross_product, n_random_samples
            )

        # iterate through all combinations of the provided parameters and choose the best one
        iterator = _build_tqdm_iterator(
            zip(params_cross_product), verbose, total=len(params_cross_product)
        )

        def _evaluate_combination(param_combination) -> float:
            param_combination_dict = dict(
                list(zip(parameters.keys(), param_combination))
            )
            if param_combination_dict.get("model_name", None):
                current_time = time.strftime("%Y-%m-%d_%H.%M.%S.%f", time.localtime())
                param_combination_dict[
                    "model_name"
                ] = f"{current_time}_{param_combination_dict['model_name']}"

            model = model_class(**param_combination_dict)
            if use_fitted_values:  # fitted value mode
                model._fit_wrapper(
                    series=series,
                    past_covariates=past_covariates,
                    future_covariates=future_covariates,
                    **fit_kwargs,
                )
                fitted_values = TimeSeries.from_times_and_values(
                    series.time_index, model.fitted_values
                )
                error = metric(series, fitted_values)
            elif val_series is None:  # expanding window mode
                error = model.backtest(
                    series=series,
                    past_covariates=past_covariates,
                    future_covariates=future_covariates,
                    num_samples=1,
                    start=start,
                    start_format=start_format,
                    forecast_horizon=forecast_horizon,
                    stride=stride,
                    metric=metric,
                    reduction=reduction,
                    last_points_only=last_points_only,
                    verbose=verbose,
                    show_warnings=show_warnings,
                    fit_kwargs=fit_kwargs,
                    predict_kwargs=predict_kwargs,
                )
            else:  # split mode
                model._fit_wrapper(
                    series=series,
                    past_covariates=past_covariates,
                    future_covariates=future_covariates,
                    **fit_kwargs,
                )
                pred = model._predict_wrapper(
                    n=len(val_series),
                    series=series,
                    past_covariates=past_covariates,
                    future_covariates=future_covariates,
                    num_samples=1,
                    verbose=verbose,
                    **predict_kwargs,
                )
                error = metric(val_series, pred)

            return float(error)

        errors: List[float] = _parallel_apply(
            iterator, _evaluate_combination, n_jobs, {}, {}
        )

        min_error = min(errors)

        best_param_combination = dict(
            list(zip(parameters.keys(), params_cross_product[errors.index(min_error)]))
        )

        logger.info("Chosen parameters: " + str(best_param_combination))

        return model_class(**best_param_combination), best_param_combination, min_error

    def residuals(
        self,
        series: Union[TimeSeries, Sequence[TimeSeries]],
        past_covariates: Optional[Union[TimeSeries, Sequence[TimeSeries]]] = None,
        future_covariates: Optional[Union[TimeSeries, Sequence[TimeSeries]]] = None,
        forecast_horizon: int = 1,
        retrain: bool = True,
        verbose: bool = False,
    ) -> Union[TimeSeries, Sequence[TimeSeries]]:
        """Compute the residuals produced by this model on a (or sequence of) univariate  time series.

        This function computes the difference between the actual observations from `series` and the fitted values
        vector `p` obtained by training the model on `series`. For every index `i` in `series`, `p[i]` is computed
        by training the model on ``series[:(i - forecast_horizon)]`` and forecasting `forecast_horizon` into the future.
        (`p[i]` will be set to the last value of the predicted series.)
        The vector of residuals will be shorter than `series` due to the minimum training series length required by the
        model and the gap introduced by `forecast_horizon`. Most commonly, the term "residuals" implies a value for
        `forecast_horizon` of 1; but this can be configured.

        This method works only on univariate series. It uses the median
        prediction (when dealing with stochastic forecasts).

        Parameters
        ----------
        series
            The univariate TimeSeries instance which the residuals will be computed for.
        past_covariates
            One or several past-observed covariate time series.
        future_covariates
            One or several future-known covariate time series.
        forecast_horizon
            The forecasting horizon used to predict each fitted value.
        retrain
            Whether to train the model at each iteration, for models that support it.
            If False, the model is not trained at all. Default: True
        verbose
            Whether to print progress.

        Returns
        -------
        TimeSeries (or Sequence[TimeSeries])
            The vector of residuals.
        """

        series = series2seq(series)
        past_covariates = series2seq(past_covariates)
        future_covariates = series2seq(future_covariates)

        raise_if_not(
            all([serie.is_univariate for serie in series]),
            "Each series in the sequence must be univariate.",
            logger,
        )

        residuals_list = []
        # compute residuals
        for idx, target_ts in enumerate(series):
            # get first index not contained in the first training set
            first_index = target_ts.time_index[self.min_train_series_length]

            # compute fitted values
            forecasts = self.historical_forecasts(
                series=target_ts,
                past_covariates=past_covariates[idx] if past_covariates else None,
                future_covariates=future_covariates[idx] if future_covariates else None,
                start=first_index,
                forecast_horizon=forecast_horizon,
                stride=1,
                retrain=retrain,
                last_points_only=True,
                verbose=verbose,
            )
            series_trimmed = target_ts.slice_intersect(forecasts)
            residuals_list.append(
                series_trimmed
                - (
                    forecasts.quantile_timeseries(quantile=0.5)
                    if forecasts.is_stochastic
                    else forecasts
                )
            )

        return residuals_list if len(residuals_list) > 1 else residuals_list[0]

    def initialize_encoders(self) -> SequentialEncoder:
        """instantiates the SequentialEncoder object based on self._model_encoder_settings and parameter
        ``add_encoders`` used at model creation"""
        (
            input_chunk_length,
            output_chunk_length,
            takes_past_covariates,
            takes_future_covariates,
            lags_past_covariates,
            lags_future_covariates,
        ) = self._model_encoder_settings

        return SequentialEncoder(
            add_encoders=self.add_encoders,
            input_chunk_length=input_chunk_length,
            output_chunk_length=output_chunk_length,
            lags_past_covariates=lags_past_covariates,
            lags_future_covariates=lags_future_covariates,
            takes_past_covariates=takes_past_covariates,
            takes_future_covariates=takes_future_covariates,
        )

    def generate_fit_encodings(
        self,
        series: Union[TimeSeries, Sequence[TimeSeries]],
        past_covariates: Optional[Union[TimeSeries, Sequence[TimeSeries]]] = None,
        future_covariates: Optional[Union[TimeSeries, Sequence[TimeSeries]]] = None,
    ) -> Tuple[
        Union[TimeSeries, Sequence[TimeSeries]], Union[TimeSeries, Sequence[TimeSeries]]
    ]:
        """Generates the covariate encodings that were used/generated for fitting the model and returns a tuple of
        past, and future covariates series with the original and encoded covariates stacked together. The encodings are
        generated by the encoders defined at model creation with parameter `add_encoders`. Pass the same `series`,
        `past_covariates`, and  `future_covariates` that you used to train/fit the model.

        Parameters
        ----------
        series
            The series or sequence of series with the target values used when fitting the model.
        past_covariates
            Optionally, the series or sequence of series with the past-observed covariates used when fitting the model.
        future_covariates
            Optionally, the series or sequence of series with the future-known covariates used when fitting the model.

        Returns
        -------
        Tuple[Union[TimeSeries, Sequence[TimeSeries]], Union[TimeSeries, Sequence[TimeSeries]]]
            A tuple of (past covariates, future covariates). Each covariate contains the original as well as the
            encoded covariates.
        """
        raise_if(
            self.encoders is None or not self.encoders.encoding_available,
            "Encodings are not available. Consider adding parameter `add_encoders` at model creation and fitting the "
            "model with `model.fit()` before.",
            logger=logger,
        )
        return self.encoders.encode_train(
            target=series,
            past_covariates=past_covariates,
            future_covariates=future_covariates,
        )

    def generate_predict_encodings(
        self,
        n: int,
        series: Union[TimeSeries, Sequence[TimeSeries]],
        past_covariates: Optional[Union[TimeSeries, Sequence[TimeSeries]]] = None,
        future_covariates: Optional[Union[TimeSeries, Sequence[TimeSeries]]] = None,
    ) -> Tuple[
        Union[TimeSeries, Sequence[TimeSeries]], Union[TimeSeries, Sequence[TimeSeries]]
    ]:
        """Generates covariate encodings for the inference/prediction set and returns a tuple of past, and future
        covariates series with the original and encoded covariates stacked together. The encodings are generated by the
        encoders defined at model creation with parameter `add_encoders`. Pass the same `series`, `past_covariates`,
        and `future_covariates` that you intend to use for prediction.

        Parameters
        ----------
        n
            The number of prediction time steps after the end of `series` intended to be used for prediction.
        series
            The series or sequence of series with target values intended to be used for prediction.
        past_covariates
            Optionally, the past-observed covariates series intended to be used for prediction. The dimensions must
            match those of the covariates used for training.
        future_covariates
            Optionally, the future-known covariates series intended to be used for prediction. The dimensions must
            match those of the covariates used for training.

        Returns
        -------
        Tuple[Union[TimeSeries, Sequence[TimeSeries]], Union[TimeSeries, Sequence[TimeSeries]]]
            A tuple of (past covariates, future covariates). Each covariate contains the original as well as the
            encoded covariates.
        """
        raise_if(
            self.encoders is None or not self.encoders.encoding_available,
            "Encodings are not available. Consider adding parameter `add_encoders` at model creation and fitting the "
            "model with `model.fit()` before.",
            logger=logger,
        )
        return self.encoders.encode_inference(
            n=n,
            target=series,
            past_covariates=past_covariates,
            future_covariates=future_covariates,
        )

    def generate_fit_predict_encodings(
        self,
        n: int,
        series: Union[TimeSeries, Sequence[TimeSeries]],
        past_covariates: Optional[Union[TimeSeries, Sequence[TimeSeries]]] = None,
        future_covariates: Optional[Union[TimeSeries, Sequence[TimeSeries]]] = None,
    ) -> Tuple[
        Union[TimeSeries, Sequence[TimeSeries]], Union[TimeSeries, Sequence[TimeSeries]]
    ]:
        """Generates covariate encodings for training and inference/prediction and returns a tuple of past, and future
        covariates series with the original and encoded covariates stacked together. The encodings are generated by the
        encoders defined at model creation with parameter `add_encoders`. Pass the same `series`, `past_covariates`,
        and `future_covariates` that you intend to use for training and prediction.

        Parameters
        ----------
        n
            The number of prediction time steps after the end of `series` intended to be used for prediction.
        series
            The series or sequence of series with target values intended to be used for training and prediction.
        past_covariates
            Optionally, the past-observed covariates series intended to be used for training and prediction. The
            dimensions must match those of the covariates used for training.
        future_covariates
            Optionally, the future-known covariates series intended to be used for prediction. The dimensions must
            match those of the covariates used for training.

        Returns
        -------
        Tuple[Union[TimeSeries, Sequence[TimeSeries]], Union[TimeSeries, Sequence[TimeSeries]]]
            A tuple of (past covariates, future covariates). Each covariate contains the original as well as the
            encoded covariates.
        """
        raise_if(
            self.encoders is None or not self.encoders.encoding_available,
            "Encodings are not available. Consider adding parameter `add_encoders` at model creation and fitting the "
            "model with `model.fit()` before.",
            logger=logger,
        )
        return self.encoders.encode_train_inference(
            n=n,
            target=series,
            past_covariates=past_covariates,
            future_covariates=future_covariates,
        )

    @property
    @abstractmethod
    def _model_encoder_settings(
        self,
    ) -> Tuple[
        Optional[int],
        Optional[int],
        bool,
        bool,
        Optional[List[int]],
        Optional[List[int]],
    ]:
        """Abstract property that returns model specific encoder settings that are used to initialize the encoders.

        Must return Tuple (input_chunk_length, output_chunk_length, takes_past_covariates, takes_future_covariates,
        lags_past_covariates, lags_future_covariates).
        """
        pass

    @classmethod
    def _sample_params(model_class, params, n_random_samples):
        """Select the absolute number of samples randomly if an integer has been supplied. If a float has been
        supplied, select a fraction"""

        if isinstance(n_random_samples, int):
            raise_if_not(
                (n_random_samples > 0) and (n_random_samples <= len(params)),
                "If supplied as an integer, n_random_samples must be greater than 0 and less"
                "than or equal to the size of the cartesian product of the hyperparameters.",
            )
            return sample(params, n_random_samples)

        if isinstance(n_random_samples, float):
            raise_if_not(
                (n_random_samples > 0.0) and (n_random_samples <= 1.0),
                "If supplied as a float, n_random_samples must be greater than 0.0 and less than 1.0.",
            )
            return sample(params, int(n_random_samples * len(params)))

    def _extract_model_creation_params(self):
        """extracts immutable model creation parameters from `ModelMeta` and deletes reference."""
        model_params = copy.deepcopy(self._model_call)
        del self.__class__._model_call
        return model_params

    def untrained_model(self):
        """Returns a new (untrained) model instance create with the same parameters."""
        return self.__class__(**copy.deepcopy(self.model_params))

    @property
    def model_params(self) -> dict:
        return (
            self._model_params if hasattr(self, "_model_params") else self._model_call
        )

    @classmethod
    def _default_save_path(cls) -> str:
        return f"{cls.__name__}_{datetime.datetime.now().strftime('%Y-%m-%d_%H_%M_%S')}"

    def save(
        self, path: Optional[Union[str, os.PathLike, BinaryIO]] = None, **pkl_kwargs
    ) -> None:
        """
        Saves the model under a given path or file handle.

        Example for saving and loading a :class:`RegressionModel`:

            .. highlight:: python
            .. code-block:: python

                from darts.models import RegressionModel

                model = RegressionModel(lags=4)

                model.save("my_model.pkl")
                model_loaded = RegressionModel.load("my_model.pkl")
            ..

        Parameters
        ----------
        path
            Path or file handle under which to save the model at its current state. If no path is specified, the model
            is automatically saved under ``"{ModelClass}_{YYYY-mm-dd_HH_MM_SS}.pkl"``.
            E.g., ``"RegressionModel_2020-01-01_12_00_00.pkl"``.
        pkl_kwargs
            Keyword arguments passed to `pickle.dump()`
        """

        if path is None:
            # default path
            path = self._default_save_path() + ".pkl"

        if isinstance(path, (str, os.PathLike)):
            # save the whole object using pickle
            with open(path, "wb") as handle:
                pickle.dump(obj=self, file=handle, **pkl_kwargs)
        elif isinstance(path, io.BufferedWriter):
            # save the whole object using pickle
            pickle.dump(obj=self, file=path, **pkl_kwargs)
        else:
            raise_log(
                ValueError(
                    "Argument 'path' has to be either 'str' or 'PathLike' (for a filepath) "
                    f"or 'BufferedWriter' (for an already opened file), but was '{path.__class__}'."
                ),
                logger=logger,
            )

    @staticmethod
    def load(path: Union[str, os.PathLike, BinaryIO]) -> "ForecastingModel":
        """
        Loads the model from a given path or file handle.

        Parameters
        ----------
        path
            Path or file handle from which to load the model.
        """

        if isinstance(path, (str, os.PathLike)):
            raise_if_not(
                os.path.exists(path),
                f"The file {path} doesn't exist",
                logger,
            )

            with open(path, "rb") as handle:
                model = pickle.load(file=handle)
        elif isinstance(path, io.BufferedReader):
            model = pickle.load(file=path)
        else:
            raise_log(
                ValueError(
                    "Argument 'path' has to be either 'str' or 'PathLike' (for a filepath) "
                    f"or 'BufferedReader' (for an already opened file), but was '{path.__class__}'."
                ),
                logger=logger,
            )

        return model

    def _assert_univariate(self, series: TimeSeries):
        if not series.is_univariate:
            raise_log(
                ValueError(
                    f"Model `{self.__class__.__name__}` only supports univariate TimeSeries instances"
                ),
                logger=logger,
            )

    def _assert_multivariate(self, series: TimeSeries):
        if series.is_univariate:
            raise_log(
                ValueError(
                    f"Model `{self.__class__.__name__}` only supports multivariate TimeSeries instances"
                ),
                logger=logger,
            )

    def __repr__(self):
        """
        Get full description for this estimator (includes all params).
        """
        return self._get_model_description_string(True)

    def __str__(self):
        """
        Get short description for this estimator (only includes params with non-default values).
        """
        return self._get_model_description_string(False)

    def _get_model_description_string(self, include_default_params):
        """
        Get model description string of structure `model_name`(`model_param_key_value_pairs`).

        Parameters
        ----------
        include_default_params : bool,
            If True, will include params with default values in the description.

        Returns
        -------
        description : String
            Model description.
        """
        default_model_params = self._get_default_model_params()
        changed_model_params = [
            (k, v)
            for k, v in self.model_params.items()
            if include_default_params or np.any(v != default_model_params.get(k, None))
        ]

        model_name = self.__class__.__name__
        params_string = ", ".join([f"{k}={str(v)}" for k, v in changed_model_params])
        return f"{model_name}({params_string})"

    @classmethod
    def _get_default_model_params(cls):
        """Get parameter key : default_value pairs for the estimator"""
        init_signature = inspect.signature(cls.__init__)
        # Consider the constructor parameters excluding 'self'
        return {
            p.name: p.default
            for p in init_signature.parameters.values()
            if p.name != "self"
        }

    def _verify_static_covariates(self, static_covariates: Optional[pd.DataFrame]):
        """
        Verify that all static covariates are numeric.
        """
        if static_covariates is not None and self.uses_static_covariates:
            numeric_mask = static_covariates.columns.isin(
                static_covariates.select_dtypes(include=np.number)
            )
            if sum(~numeric_mask):
                raise_log(
                    ValueError(
                        f"{self.__class__.__name__} can only interpret numeric static covariate data. Consider "
                        "encoding/transforming categorical static covariates with "
                        "`darts.dataprocessing.transformers.static_covariates_transformer.StaticCovariatesTransformer` "
                        "or set `use_static_covariates=False` at model creation to ignore static covariates."
                    ),
                    logger,
                )

    def _optimized_historical_forecasts(
        self,
        series: Optional[Sequence[TimeSeries]],
        past_covariates: Optional[Sequence[TimeSeries]] = None,
        future_covariates: Optional[Sequence[TimeSeries]] = None,
        num_samples: int = 1,
        start: Optional[Union[pd.Timestamp, float, int]] = None,
        start_format: Literal["position", "value"] = "value",
        forecast_horizon: int = 1,
        stride: int = 1,
        overlap_end: bool = False,
        last_points_only: bool = True,
        verbose: bool = False,
        show_warnings: bool = True,
        predict_likelihood_parameters: bool = False,
        scaler=None,
    ) -> Union[
        TimeSeries, List[TimeSeries], Sequence[TimeSeries], Sequence[List[TimeSeries]]
    ]:
        logger.warning(
            "`optimized historical forecasts is not available for this model, use `historical_forecasts` instead."
        )
        return []


class LocalForecastingModel(ForecastingModel, ABC):
    """The base class for "local" forecasting models, handling only single univariate time series.

    Local Forecasting Models (LFM) are models that can be trained on a single univariate target series only. In Darts,
    most models in this category tend to be simpler statistical models (such as ETS or FFT). LFMs usually train on
    the entire target series supplied when calling :func:`fit()` at once. They can also predict in one go with
    :func:`predict()` for any number of predictions `n` after the end of the training series.

    All implementations must implement the `fit()` and `predict()` methods.
    """

    def __init__(self, add_encoders: Optional[dict] = None):
        super().__init__(add_encoders=add_encoders)

    @property
    def _model_encoder_settings(
        self,
    ) -> Tuple[
        Optional[int],
        Optional[int],
        bool,
        bool,
        Optional[List[int]],
        Optional[List[int]],
    ]:
        return None, None, False, False, None, None

    @abstractmethod
    def fit(self, series: TimeSeries) -> "LocalForecastingModel":
        super().fit(series)
        series._assert_deterministic()

    @property
    def extreme_lags(
        self,
    ) -> Tuple[
        Optional[int],
        Optional[int],
        Optional[int],
        Optional[int],
        Optional[int],
        Optional[int],
    ]:
        # TODO: LocalForecastingModels do not yet handle extreme lags properly. Especially
        #  TransferableFutureCovariatesLocalForecastingModel, where there is a difference between fit and predict mode)
        #  do not yet. In general, Local models train on the entire series (input=output), different to Global models
        #  that use an input to predict an output.
        return -self.min_train_series_length, -1, None, None, None, None

    @property
    def supports_transferrable_series_prediction(self) -> bool:
        """
        Whether the model supports prediction for any input `series`.
        """
        return False


class GlobalForecastingModel(ForecastingModel, ABC):
    """The base class for "global" forecasting models, handling several time series and optional covariates.

    Global forecasting models expand upon the functionality of `ForecastingModel` in 4 ways:
    1. Models can be fitted on many series (multivariate or univariate) with different indices.
    2. The input series used by :func:`predict()` can be different from the series used to fit the model.
    3. Covariates can be supported (multivariate or univariate).
    4. They can allow for multivariate target series and covariates.

    The name "global" stems from the fact that a training set of a forecasting model of this class is not constrained
    to a temporally contiguous, "local", time series.

    All implementations must implement the :func:`fit()` and :func:`predict()` methods.
    The :func:`fit()` method is meant to train the model on one or several training time series, along with optional
    covariates.

    If :func:`fit()` has been called with only one training and covariate series as argument, then
    calling :func:`predict()` will forecast the future of this series. Otherwise, the user has to
    provide to :func:`predict()` the series they want to forecast, as well as covariates, if needed.
    """

    def __init__(self, add_encoders: Optional[dict] = None):
        super().__init__(add_encoders=add_encoders)

    @abstractmethod
    def fit(
        self,
        series: Union[TimeSeries, Sequence[TimeSeries]],
        past_covariates: Optional[Union[TimeSeries, Sequence[TimeSeries]]] = None,
        future_covariates: Optional[Union[TimeSeries, Sequence[TimeSeries]]] = None,
    ) -> "GlobalForecastingModel":
        """Fit/train the model on (potentially multiple) series.

        Optionally, one or multiple past and/or future covariates series can be provided as well.
        The number of covariates series must match the number of target series.

        Parameters
        ----------
        series
            One or several target time series. The model will be trained to forecast these time series.
            The series may or may not be multivariate, but if multiple series are provided
            they must have the same number of components.
        past_covariates
            One or several past-observed covariate time series. These time series will not be forecast, but can
            be used by some models as an input. The covariate(s) may or may not be multivariate, but if multiple
            covariates are provided they must have the same number of components. If `past_covariates` is provided,
            it must contain the same number of series as `series`.
        future_covariates
            One or several future-known covariate time series. These time series will not be forecast, but can
            be used by some models as an input. The covariate(s) may or may not be multivariate, but if multiple
            covariates are provided they must have the same number of components. If `future_covariates` is provided,
            it must contain the same number of series as `series`.

        Returns
        -------
        self
            Fitted model.
        """

        if isinstance(series, TimeSeries):
            # if only one series is provided, save it for prediction time (including covariates, if available)
            self.training_series = series
            if past_covariates is not None:
                self.past_covariate_series = past_covariates
            if future_covariates is not None:
                self.future_covariate_series = future_covariates
            if (
                series.static_covariates is not None
                and self.supports_static_covariates
                and self.considers_static_covariates
            ):
                self.static_covariates = series.static_covariates
        else:
            if past_covariates is not None:
                self._expect_past_covariates = True
            if future_covariates is not None:
                self._expect_future_covariates = True
            if (
                get_single_series(series).static_covariates is not None
                and self.supports_static_covariates
                and self.considers_static_covariates
            ):
                self.static_covariates = series[0].static_covariates
                self._expect_static_covariates = True

        if past_covariates is not None:
            self._uses_past_covariates = True
        if future_covariates is not None:
            self._uses_future_covariates = True
        if (
            get_single_series(series).static_covariates is not None
            and self.supports_static_covariates
            and self.considers_static_covariates
        ):
            self._uses_static_covariates = True
        self._fit_called = True

    @abstractmethod
    def predict(
        self,
        n: int,
        series: Optional[Union[TimeSeries, Sequence[TimeSeries]]] = None,
        past_covariates: Optional[Union[TimeSeries, Sequence[TimeSeries]]] = None,
        future_covariates: Optional[Union[TimeSeries, Sequence[TimeSeries]]] = None,
        num_samples: int = 1,
        verbose: bool = False,
        predict_likelihood_parameters: bool = False,
        show_warnings: bool = True,
    ) -> Union[TimeSeries, Sequence[TimeSeries]]:
        """Forecasts values for `n` time steps after the end of the series.

        If :func:`fit()` has been called with only one ``TimeSeries`` as argument, then the `series` argument of
        this function is optional, and it will simply produce the next `horizon` time steps forecast.
        The `past_covariates` and `future_covariates` arguments also don't have to be provided again in this case.

        If :func:`fit()` has been called with `series` specified as a ``Sequence[TimeSeries]`` (i.e., the model
        has been trained on multiple time series), the `series` argument must be specified.

        When the `series` argument is specified, this function will compute the next `n` time steps forecasts
        for the simple series (or for each series in the sequence) given by `series`.

        If multiple past or future covariates were specified during the training, some corresponding covariates must
        also be specified here. For every input in `series` a matching (past and/or future) covariate time series
        has to be provided.

        Parameters
        ----------
        n
            Forecast horizon - the number of time steps after the end of the series for which to produce predictions.
        series
            The series whose future values will be predicted.
        past_covariates
            One past-observed covariate time series for every input time series in `series`. They must match the
            past covariates that have been used with the :func:`fit()` function for training in terms of dimension.
        future_covariates
            One future-known covariate time series for every input time series in `series`. They must match the
            past covariates that have been used with the :func:`fit()` function for training in terms of dimension.
        num_samples
            Number of times a prediction is sampled from a probabilistic model. Should be left set to 1
            for deterministic models.
        verbose
            Optionally, whether to print progress.
        predict_likelihood_parameters
            If set to `True`, the model predict the parameters of its Likelihood parameters instead of the target. Only
            supported for probabilistic models with a likelihood, `num_samples = 1` and `n<=output_chunk_length`.
            Default: ``False``
        show_warnings
            Whether to show warnings related auto-regression and past covariates usage.

        Returns
        -------
        Union[TimeSeries, Sequence[TimeSeries]]
            If `series` is not specified, this function returns a single time series containing the `n`
            next points after then end of the training series.
            If `series` is given and is a simple ``TimeSeries``, this function returns the `n` next points
            after the end of `series`.
            If `series` is given and is a sequence of several time series, this function returns
            a sequence where each element contains the corresponding `n` points forecasts.
        """
        super().predict(n, num_samples)
        if predict_likelihood_parameters:
            self._sanity_check_predict_likelihood_parameters(
                n, self.output_chunk_length, num_samples
            )

        if self.uses_past_covariates and past_covariates is None:
            raise_log(
                ValueError(
                    "The model has been trained with past covariates. Some matching past_covariates "
                    "have to be provided to `predict()`."
                )
            )
        if self.uses_future_covariates and future_covariates is None:
            raise_log(
                ValueError(
                    "The model has been trained with future covariates. Some matching future_covariates "
                    "have to be provided to `predict()`."
                )
            )
        if (
            self.uses_static_covariates
            and get_single_series(series).static_covariates is None
        ):
            raise_log(
                ValueError(
                    "The model has been trained with static covariates. Some matching static covariates "
                    "must be embedded in the target `series` passed to `predict()`."
                )
            )
        if (
            show_warnings
            and self.uses_past_covariates
            and self.output_chunk_length is not None
            and n > self.output_chunk_length
        ):
            logger.warning(
                "`predict()` was called with `n > output_chunk_length`: using auto-regression to forecast "
                "the values after `output_chunk_length` points. The model will access `(n - output_chunk_length)` "
                "future values of your `past_covariates` (relative to the first predicted time step). "
                "To hide this warning, set `show_warnings=False`."
            )

    @property
    def _supports_non_retrainable_historical_forecasts(self) -> bool:
        """GlobalForecastingModel supports historical forecasts without retraining the model"""
        return True

    @property
    def supports_optimized_historical_forecasts(self) -> bool:
        """
        Whether the model supports optimized historical forecasts
        """
        return True

    @property
    def supports_transferrable_series_prediction(self) -> bool:
        """
        Whether the model supports prediction for any input `series`.
        """
        return True

    def _sanity_check_predict_likelihood_parameters(
        self, n: int, output_chunk_length: Union[int, None], num_samples: int
    ):
        """Verify that the assumptions for likelihood parameters prediction are verified:
        - Probabilistic models fitted with a likelihood
        - `num_samples=1`
        - `n <= output_chunk_length`
        """
        if not self.supports_likelihood_parameter_prediction:
            raise_log(
                ValueError(
                    "`predict_likelihood_parameters=True` is only supported for probabilistic models fitted with "
                    "a likelihood."
                ),
                logger,
            )
        if num_samples != 1:
            raise_log(
                ValueError(
                    f"`predict_likelihood_parameters=True` is only supported for `num_samples=1`, "
                    f"received {num_samples}."
                ),
                logger,
            )
        if output_chunk_length is not None and n > output_chunk_length:
            raise_log(
                ValueError(
                    "`predict_likelihood_parameters=True` is only supported for `n` smaller than or equal to "
                    "`output_chunk_length`."
                ),
                logger,
            )


class FutureCovariatesLocalForecastingModel(LocalForecastingModel, ABC):
    """The base class for future covariates "local" forecasting models, handling single uni- or multivariate target
    and optional future covariates time series.

    Future Covariates Local Forecasting Models (FC-LFM) are models that can be trained on a single uni- or multivariate
    target and optional future covariates series. In Darts, most models in this category tend to be simpler statistical
    models (such as ARIMA). FC-LFMs usually train on the entire target and future covariates series supplied when
    calling :func:`fit()` at once. They can also predict in one go with :func:`predict()` for any number of predictions
    `n` after the end of the training series. When using future covariates, the values for the future `n` prediction
    steps must be given in the covariate series.

    All implementations must implement the :func:`_fit()` and :func:`_predict()` methods.
    """

    def fit(self, series: TimeSeries, future_covariates: Optional[TimeSeries] = None):
        """Fit/train the model on the (single) provided series.

        Optionally, a future covariates series can be provided as well.

        Parameters
        ----------
        series
            The model will be trained to forecast this time series. Can be multivariate if the model supports it.
        future_covariates
            A time series of future-known covariates. This time series will not be forecasted, but can be used by
            some models as an input. It must contain at least the same time steps/indices as the target `series`.
            If it is longer than necessary, it will be automatically trimmed.

        Returns
        -------
        self
            Fitted model.
        """

        if future_covariates is not None:
            if not series.has_same_time_as(future_covariates):
                # fit() expects future_covariates to have same time as the target, so we intersect it here
                future_covariates = future_covariates.slice_intersect(series)

            raise_if_not(
                series.has_same_time_as(future_covariates),
                "The provided `future_covariates` series must contain at least the same time steps/"
                "indices as the target `series`.",
                logger=logger,
            )
            self._expect_future_covariates = True
            self._uses_future_covariates = True

        self.encoders = self.initialize_encoders()
        if self.encoders.encoding_available:
            _, future_covariates = self.generate_fit_encodings(
                series=series,
                past_covariates=None,
                future_covariates=future_covariates,
            )

        super().fit(series)

        return self._fit(series, future_covariates=future_covariates)

    @abstractmethod
    def _fit(self, series: TimeSeries, future_covariates: Optional[TimeSeries] = None):
        """Fits/trains the model on the provided series.
        DualCovariatesModels must implement the fit logic in this method.
        """
        pass

    def predict(
        self,
        n: int,
        future_covariates: Optional[TimeSeries] = None,
        num_samples: int = 1,
        verbose: bool = False,
        show_warnings: bool = True,
        **kwargs,
    ) -> TimeSeries:
        """Forecasts values for `n` time steps after the end of the training series.

        If some future covariates were specified during the training, they must also be specified here.

        Parameters
        ----------
        n
            Forecast horizon - the number of time steps after the end of the series for which to produce predictions.
        future_covariates
            The time series of future-known covariates which can be fed as input to the model. It must correspond to
            the covariate time series that has been used with the :func:`fit()` method for training, and it must
            contain at least the next `n` time steps/indices after the end of the training target series.
        num_samples
            Number of times a prediction is sampled from a probabilistic model. Should be left set to 1
            for deterministic models.
        verbose
            Optionally, set the prediction verbosity. Not effective for all models.
        show_warnings
            Optionally, control whether warnings are shown. Not effective for all models.

        Returns
        -------
        TimeSeries, a single time series containing the `n` next points after then end of the training series.
        """

        super().predict(n, num_samples)

        # avoid generating encodings again if subclass has already generated them
        if not self._supress_generate_predict_encoding:
            self._verify_passed_predict_covariates(future_covariates)
            if self.encoders is not None and self.encoders.encoding_available:
                _, future_covariates = self.generate_predict_encodings(
                    n=n,
                    series=self.training_series,
                    past_covariates=None,
                    future_covariates=future_covariates,
                )

        if future_covariates is not None:
            start = self.training_series.end_time() + self.training_series.freq

            invalid_time_span_error = (
                f"For the given forecasting horizon `n={n}`, the provided `future_covariates` "
                f"series must contain at least the next `n={n}` time steps/indices after the "
                f"end of the target `series` that was used to train the model."
            )

            # we raise an error here already to avoid getting error from empty TimeSeries creation
            raise_if_not(
                future_covariates.end_time() >= start, invalid_time_span_error, logger
            )

            offset = (
                n - 1
                if isinstance(future_covariates.time_index, pd.DatetimeIndex)
                else n
            )
            future_covariates = future_covariates.slice(
                start, start + offset * self.training_series.freq
            )

            raise_if_not(
                len(future_covariates) == n,
                invalid_time_span_error,
                logger,
            )

        return self._predict(
            n, future_covariates=future_covariates, num_samples=num_samples, **kwargs
        )

    @abstractmethod
    def _predict(
        self,
        n: int,
        future_covariates: Optional[TimeSeries] = None,
        num_samples: int = 1,
        verbose: bool = False,
        **kwargs,
    ) -> TimeSeries:
        """Forecasts values for a certain number of time steps after the end of the series.
        DualCovariatesModels must implement the predict logic in this method.
        """
        pass

    @property
    def _model_encoder_settings(
        self,
    ) -> Tuple[
        Optional[int],
        Optional[int],
        bool,
        bool,
        Optional[List[int]],
        Optional[List[int]],
    ]:
        return None, None, False, True, None, None

    def _verify_passed_predict_covariates(self, future_covariates):
        """Simple check if user supplied/did not supply covariates as done at fitting time."""
        if self._expect_future_covariates and future_covariates is None:
            raise_log(
                ValueError(
                    "The model has been trained with `future_covariates` variable. Some matching "
                    "`future_covariates` variables have to be provided to `predict()`."
                )
            )
        if not self._expect_future_covariates and future_covariates is not None:
            raise_log(
                ValueError(
                    "The model has been trained without `future_covariates` variable, but the "
                    "`future_covariates` parameter provided to `predict()` is not None.",
                )
            )

    @property
    def _supress_generate_predict_encoding(self) -> bool:
        """Controls wether encodings should be generated in :func:`FutureCovariatesLocalForecastingModel.predict()``"""
        return False

    @property
    def extreme_lags(
        self,
    ) -> Tuple[
        Optional[int],
        Optional[int],
        Optional[int],
        Optional[int],
        Optional[int],
        Optional[int],
    ]:
        # TODO: LocalForecastingModels do not yet handle extreme lags properly. Especially
        #  TransferableFutureCovariatesLocalForecastingModel, where there is a difference between fit and predict mode)
        #  do not yet. In general, Local models train on the entire series (input=output), different to Global models
        #  that use an input to predict an output.
        return -self.min_train_series_length, -1, None, None, 0, 0


class TransferableFutureCovariatesLocalForecastingModel(
    FutureCovariatesLocalForecastingModel, ABC
):
    """The base class for transferable future covariates "local" forecasting models, handling single uni- or
    multivariate target and optional future covariates time series. Additionally, at prediction time, it can be
    applied to new data unrelated to the original series used for fitting the model.

    Transferable Future Covariates Local Forecasting Models (TFC-LFM) are models that can be trained on a single uni-
    or multivariate target and optional future covariates series. Additionally, at prediction time, it can be applied
    to new data unrelated to the original series used for fitting the model. Currently in Darts, all models in this
    category wrap to statsmodel models such as VARIMA. TFC-LFMs usually train on the entire target and future covariates
    series supplied when calling :func:`fit()` at once. They can also predict in one go with :func:`predict()`
    for any number of predictions `n` after the end of the training series. When using future covariates, the values
    for the future `n` prediction steps must be given in the covariate series.

    All implementations must implement the :func:`_fit()` and :func:`_predict()` methods.
    """

    def predict(
        self,
        n: int,
        series: Optional[TimeSeries] = None,
        future_covariates: Optional[TimeSeries] = None,
        num_samples: int = 1,
        verbose: bool = False,
        show_warnings: bool = True,
        **kwargs,
    ) -> TimeSeries:
        """If the `series` parameter is not set, forecasts values for `n` time steps after the end of the training
        series. If some future covariates were specified during the training, they must also be specified here.

        If the `series` parameter is set, forecasts values for `n` time steps after the end of the new target
        series. If some future covariates were specified during the training, they must also be specified here.

        Parameters
        ----------
        n
            Forecast horizon - the number of time steps after the end of the series for which to produce predictions.
        series
            Optionally, a new target series whose future values will be predicted. Defaults to `None`, meaning that the
            model will forecast the future value of the training series.
        future_covariates
            The time series of future-known covariates which can be fed as input to the model. It must correspond to
            the covariate time series that has been used with the :func:`fit()` method for training.

            If `series` is not set, it must contain at least the next `n` time steps/indices after the end of the
            training target series. If `series` is set, it must contain at least the time steps/indices corresponding
            to the new target series (historic future covariates), plus the next `n` time steps/indices after the end.
        num_samples
            Number of times a prediction is sampled from a probabilistic model. Should be left set to 1
            for deterministic models.
        verbose
            Optionally, set the prediction verbosity. Not effective for all models.
        show_warnings
            Optionally, control whether warnings are shown. Not effective for all models.

        Returns
        -------
        TimeSeries, a single time series containing the `n` next points after then end of the training series.
        """
        self._verify_passed_predict_covariates(future_covariates)
        if self.encoders is not None and self.encoders.encoding_available:
            _, future_covariates = self.generate_predict_encodings(
                n=n,
                series=series if series is not None else self.training_series,
                past_covariates=None,
                future_covariates=future_covariates,
            )

        historic_future_covariates = None

        if series is not None and future_covariates:
            raise_if_not(
                future_covariates.start_time() <= series.start_time()
                and future_covariates.end_time() >= series.end_time() + n * series.freq,
                "The provided `future_covariates` related to the new target series must contain at least the same time"
                "steps/indices as the target `series` + `n`.",
                logger,
            )
            # splitting the future covariates
            (
                historic_future_covariates,
                future_covariates,
            ) = future_covariates.split_after(series.end_time())

            # in case future covariates have more values on the left end side that we don't need
            if not series.has_same_time_as(historic_future_covariates):
                historic_future_covariates = historic_future_covariates.slice_intersect(
                    series
                )

        # FutureCovariatesLocalForecastingModel performs some checks on self.training_series. We temporary replace
        # that with the new ts
        if series is not None:
            self._orig_training_series = self.training_series
            self.training_series = series

        result = super().predict(
            n=n,
            series=series,
            historic_future_covariates=historic_future_covariates,
            future_covariates=future_covariates,
            num_samples=num_samples,
            **kwargs,
        )

        # restoring the original training ts
        if series is not None:
            self.training_series = self._orig_training_series

        return result

    def generate_predict_encodings(
        self,
        n: int,
        series: Union[TimeSeries, Sequence[TimeSeries]],
        past_covariates: Optional[Union[TimeSeries, Sequence[TimeSeries]]] = None,
        future_covariates: Optional[Union[TimeSeries, Sequence[TimeSeries]]] = None,
    ) -> Tuple[
        Union[TimeSeries, Sequence[TimeSeries]], Union[TimeSeries, Sequence[TimeSeries]]
    ]:
        raise_if(
            self.encoders is None or not self.encoders.encoding_available,
            "Encodings are not available. Consider adding parameter `add_encoders` at model creation and fitting the "
            "model with `model.fit()` before.",
            logger=logger,
        )
        return self.generate_fit_predict_encodings(
            n=n,
            series=series,
            past_covariates=past_covariates,
            future_covariates=future_covariates,
        )

    @abstractmethod
    def _predict(
        self,
        n: int,
        series: Optional[TimeSeries] = None,
        historic_future_covariates: Optional[TimeSeries] = None,
        future_covariates: Optional[TimeSeries] = None,
        num_samples: int = 1,
        verbose: bool = False,
    ) -> TimeSeries:
        """Forecasts values for a certain number of time steps after the end of the series.
        TransferableFutureCovariatesLocalForecastingModel must implement the predict logic in this method.
        """
        pass

    @property
    def supports_transferrable_series_prediction(self) -> bool:
        """
        Whether the model supports prediction for any input `series`.
        """
        return True

    @property
    def _supports_non_retrainable_historical_forecasts(self) -> bool:
        return True

    @property
    def _supress_generate_predict_encoding(self) -> bool:
        return True<|MERGE_RESOLUTION|>--- conflicted
+++ resolved
@@ -640,12 +640,9 @@
         show_warnings: bool = True,
         predict_likelihood_parameters: bool = False,
         enable_optimization: bool = True,
-<<<<<<< HEAD
         scaler: Scaler = None,
-=======
         fit_kwargs: Optional[Dict[str, Any]] = None,
         predict_kwargs: Optional[Dict[str, Any]] = None,
->>>>>>> 5b05d2b4
     ) -> Union[
         TimeSeries, List[TimeSeries], Sequence[TimeSeries], Sequence[List[TimeSeries]]
     ]:
@@ -752,15 +749,12 @@
             Default: ``False``
         enable_optimization
             Whether to use the optimized version of historical_forecasts when supported and available.
-<<<<<<< HEAD
         scaler
             Parameter Scaler applied to each historical forecast.
-=======
         fit_kwargs
             Additional arguments passed to the model `fit()` method.
         predict_kwargs
             Additional arguments passed to the model `predict()` method.
->>>>>>> 5b05d2b4
 
         Returns
         -------
@@ -907,11 +901,8 @@
                 verbose=verbose,
                 show_warnings=show_warnings,
                 predict_likelihood_parameters=predict_likelihood_parameters,
-<<<<<<< HEAD
                 scaler=scaler,
-=======
                 **predict_kwargs,
->>>>>>> 5b05d2b4
             )
 
         if len(series) == 1:
@@ -1119,12 +1110,10 @@
                     show_warnings=show_predict_warnings,
                     **predict_kwargs,
                 )
-<<<<<<< HEAD
                 if is_scalar_used:
                     forecast = scaler.inverse_transform(forecast)
-=======
+
                 show_predict_warnings = False
->>>>>>> 5b05d2b4
 
                 if forecast_components is None:
                     forecast_components = forecast.columns
